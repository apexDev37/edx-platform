--- conflicted
+++ resolved
@@ -33,10 +33,6 @@
 from util.file import course_filename_prefix_generator, UniversalNewlineIterator
 from xmodule.modulestore.django import modulestore
 from xmodule.split_test_module import get_split_user_partitions
-<<<<<<< HEAD
-
-from courseware.courses import get_course_by_id
-=======
 from django.utils.translation import ugettext as _
 from certificates.models import (
     CertificateWhitelist,
@@ -45,7 +41,6 @@
 )
 from certificates.api import generate_user_certificates
 from courseware.courses import get_course_by_id, get_problems_in_section
->>>>>>> bde4dc5f
 from courseware.grades import iterate_grades_for
 from courseware.models import StudentModule
 from courseware.model_data import FieldDataCache
@@ -683,13 +678,10 @@
 
     experiment_partitions = get_split_user_partitions(course.user_partitions)
     group_configs_header = [u'Experiment Group ({})'.format(partition.name) for partition in experiment_partitions]
-<<<<<<< HEAD
-=======
 
     certificate_info_header = ['Certificate Eligible', 'Certificate Delivered', 'Certificate Type']
     certificate_whitelist = CertificateWhitelist.objects.filter(course_id=course_id, whitelist=True)
     whitelisted_user_ids = [entry.user_id for entry in certificate_whitelist]
->>>>>>> bde4dc5f
 
     # Loop over all our students and build our CSV lists in memory
     header = None
