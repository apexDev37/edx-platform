from lettuce import world, step
from lettuce.django import django_url
import random
import textwrap
import time
from common import i_am_registered_for_the_course, TEST_SECTION_NAME, section_location
from capa.tests.response_xml_factory import OptionResponseXMLFactory, \
    ChoiceResponseXMLFactory, MultipleChoiceResponseXMLFactory, \
    StringResponseXMLFactory, NumericalResponseXMLFactory, \
    FormulaResponseXMLFactory, CustomResponseXMLFactory, \
    CodeResponseXMLFactory

# Factories from capa.tests.response_xml_factory that we will use
# to generate the problem XML, with the keyword args used to configure
# the output.
PROBLEM_FACTORY_DICT = {
    'drop down': {
        'factory': OptionResponseXMLFactory(),
        'kwargs': {
            'question_text': 'The correct answer is Option 2',
            'options': ['Option 1', 'Option 2', 'Option 3', 'Option 4'],
            'correct_option': 'Option 2'}},

    'multiple choice': {
        'factory': MultipleChoiceResponseXMLFactory(),
        'kwargs': {
            'question_text': 'The correct answer is Choice 3',
            'choices': [False, False, True, False],
            'choice_names': ['choice_1', 'choice_2', 'choice_3', 'choice_4']}},

    'checkbox': {
        'factory': ChoiceResponseXMLFactory(),
        'kwargs': {
            'question_text': 'The correct answer is Choices 1 and 3',
            'choice_type': 'checkbox',
            'choices': [True, False, True, False, False],
            'choice_names': ['Choice 1', 'Choice 2', 'Choice 3', 'Choice 4']}},

    'string': {
        'factory': StringResponseXMLFactory(),
        'kwargs': {
            'question_text': 'The answer is "correct string"',
            'case_sensitive': False,
            'answer': 'correct string'}},

    'numerical': {
        'factory': NumericalResponseXMLFactory(),
        'kwargs': {
            'question_text': 'The answer is pi + 1',
            'answer': '4.14159',
            'tolerance': '0.00001',
            'math_display': True}},

    'formula': {
        'factory': FormulaResponseXMLFactory(),
        'kwargs': {
            'question_text': 'The solution is [mathjax]x^2+2x+y[/mathjax]',
            'sample_dict': {'x': (-100, 100), 'y': (-100, 100)},
            'num_samples': 10,
            'tolerance': 0.00001,
            'math_display': True,
            'answer': 'x^2+2*x+y'}},

    'script': {
        'factory': CustomResponseXMLFactory(),
        'kwargs': {
            'question_text': 'Enter two integers that sum to 10.',
            'cfn': 'test_add_to_ten',
            'expect': '10',
            'num_inputs': 2,
            'script': textwrap.dedent("""
                def test_add_to_ten(expect,ans):
                    try:
                        a1=int(ans[0])
                        a2=int(ans[1])
                    except ValueError:
                        a1=0
                        a2=0
                    return (a1+a2)==int(expect)
            """)}},
    'code': {
        'factory': CodeResponseXMLFactory(),
        'kwargs': {
            'question_text': 'Submit code to an external grader',
            'initial_display': 'print "Hello world!"',
            'grader_payload': '{"grader": "ps1/Spring2013/test_grader.py"}', }},
       }


def add_problem_to_course(course, problem_type):

    assert(problem_type in PROBLEM_FACTORY_DICT)

    # Generate the problem XML using capa.tests.response_xml_factory
    factory_dict = PROBLEM_FACTORY_DICT[problem_type]
    problem_xml = factory_dict['factory'].build_xml(**factory_dict['kwargs'])

    # Create a problem item using our generated XML
    # We set rerandomize=always in the metadata so that the "Reset" button
    # will appear.
    problem_item = world.ItemFactory.create(parent_location=section_location(course),
                                            template="i4x://edx/templates/problem/Blank_Common_Problem",
                                            display_name=str(problem_type),
                                            data=problem_xml,
                                            metadata={'rerandomize': 'always'})


@step(u'I am viewing a "([^"]*)" problem')
def view_problem(step, problem_type):
    i_am_registered_for_the_course(step, 'model_course')

    # Ensure that the course has this problem type
    add_problem_to_course('model_course', problem_type)

    # Go to the one section in the factory-created course
    # which should be loaded with the correct problem
    chapter_name = TEST_SECTION_NAME.replace(" ", "_")
    section_name = chapter_name
    url = django_url('/courses/edx/model_course/Test_Course/courseware/%s/%s' %
                    (chapter_name, section_name))

    world.browser.visit(url)


@step(u'External graders respond "([^"]*)"')
def set_external_grader_response(step, correctness):
    assert(correctness in ['correct', 'incorrect'])

    response_dict = {'correct': True if correctness == 'correct' else False,
                    'score': 1 if correctness == 'correct' else 0,
                    'msg': 'Your problem was graded %s' % correctness}

    # Set the fake xqueue server to always respond
    # correct/incorrect when asked to grade a problem
    world.xqueue_server.set_grade_response(response_dict)


@step(u'I answer a "([^"]*)" problem "([^"]*)ly"')
def answer_problem(step, problem_type, correctness):
    """ Mark a given problem type correct or incorrect, then submit it.

    *problem_type* is a string representing the type of problem (e.g. 'drop down')
    *correctness* is in ['correct', 'incorrect']
    """

    assert(correctness in ['correct', 'incorrect'])

    if problem_type == "drop down":
        select_name = "input_i4x-edx-model_course-problem-drop_down_2_1"
        option_text = 'Option 2' if correctness == 'correct' else 'Option 3'
        world.browser.select(select_name, option_text)

    elif problem_type == "multiple choice":
        if correctness == 'correct':
            inputfield('multiple choice', choice='choice_3').check()
        else:
            inputfield('multiple choice', choice='choice_2').check()

    elif problem_type == "checkbox":
        if correctness == 'correct':
            inputfield('checkbox', choice='choice_0').check()
            inputfield('checkbox', choice='choice_2').check()
        else:
            inputfield('checkbox', choice='choice_3').check()

    elif problem_type == 'string':
        textvalue = 'correct string' if correctness == 'correct' else 'incorrect'
        inputfield('string').fill(textvalue)

    elif problem_type == 'numerical':
        textvalue = "pi + 1" if correctness == 'correct' else str(random.randint(-2, 2))
        inputfield('numerical').fill(textvalue)

    elif problem_type == 'formula':
        textvalue = "x^2+2*x+y" if correctness == 'correct' else 'x^2'
        inputfield('formula').fill(textvalue)

    elif problem_type == 'script':
        # Correct answer is any two integers that sum to 10
        first_addend = random.randint(-100, 100)
        second_addend = 10 - first_addend

        # If we want an incorrect answer, then change
        # the second addend so they no longer sum to 10
        if correctness == 'incorrect':
            second_addend += random.randint(1, 10)

        inputfield('script', input_num=1).fill(str(first_addend))
        inputfield('script', input_num=2).fill(str(second_addend))

    elif problem_type == 'code':
        # The fake xqueue server is configured to respond
        # correct / incorrect no matter what we submit.
        # Furthermore, since the inline code response uses
        # JavaScript to make the code display nicely, it's difficult
        # to programatically input text
        # (there's not <textarea> we can just fill text into)
        # For this reason, we submit the initial code in the response
        # (configured in the problem XML above)
        pass

    # Submit the problem
    check_problem(step)


@step(u'I check a problem')
def check_problem(step):
    world.css_click("input.check")


@step(u'I reset the problem')
def reset_problem(step):
    world.css_click('input.reset')


# Dictionaries that map problem types to the css selectors
# for correct/incorrect/unanswered marks.
# The elements are lists of selectors because a particular problem type
# might be marked in multiple ways.
# For example, multiple choice is marked incorrect differently
# depending on whether the user selects an incorrect
# item or submits without selecting any item)
CORRECTNESS_SELECTORS = {
        'correct': {'drop down': ['span.correct'],
                       'multiple choice': ['label.choicegroup_correct'],
                        'checkbox': ['span.correct'],
                        'string': ['div.correct'],
                        'numerical': ['div.correct'],
                        'formula': ['div.correct'],
                        'script': ['div.correct'], 
                        'code': ['span.correct']},

        'incorrect': {'drop down': ['span.incorrect'],
                       'multiple choice': ['label.choicegroup_incorrect',
                                            'span.incorrect'],
                        'checkbox': ['span.incorrect'],
                        'string': ['div.incorrect'],
                        'numerical': ['div.incorrect'],
                        'formula': ['div.incorrect'],
                        'script': ['div.incorrect'],
                        'code': ['span.incorrect']},

        'unanswered': {'drop down': ['span.unanswered'],
                       'multiple choice': ['span.unanswered'],
                        'checkbox': ['span.unanswered'],
                        'string': ['div.unanswered'],
                        'numerical': ['div.unanswered'],
                        'formula': ['div.unanswered'],
                        'script': ['div.unanswered'],
                        'code': ['span.unanswered'] }}


@step(u'My "([^"]*)" answer is marked "([^"]*)"')
def assert_answer_mark(step, problem_type, correctness):
    """ Assert that the expected answer mark is visible for a given problem type.

    *problem_type* is a string identifying the type of problem (e.g. 'drop down')
    *correctness* is in ['correct', 'incorrect', 'unanswered']
    """

    # Determine which selector(s) to look for based on correctness
    assert(correctness in CORRECTNESS_SELECTORS)
    selector_dict = CORRECTNESS_SELECTORS[correctness]
    assert(problem_type in selector_dict)

    # At least one of the correct selectors should be present
    for sel in selector_dict[problem_type]:
        has_expected = world.browser.is_element_present_by_css(sel, wait_time=4)

        # As soon as we find the selector, break out of the loop
        if has_expected:
            break

<<<<<<< HEAD
    # Expect that we found the expected selector
    assert(has_expected)
=======
    Asserting that a problem is marked 'unanswered' means that
    the problem is NOT marked correct and NOT marked incorrect.
    This can occur, for example, if the user has reset the problem.  """

    # Dictionaries that map problem types to the css selectors
    # for correct/incorrect marks.
    # The elements are lists of selectors because a particular problem type
    # might be marked in multiple ways.
    # For example, multiple choice is marked incorrect differently
    # depending on whether the user selects an incorrect
    # item or submits without selecting any item)
    correct_selectors = {'drop down': ['span.correct'],
                         'multiple choice': ['label.choicegroup_correct'],
                         'checkbox': ['span.correct'],
                         'string': ['div.correct'],
                         'numerical': ['div.correct'],
                         'formula': ['div.correct'],
                         'script': ['div.correct'], }

    incorrect_selectors = {'drop down': ['span.incorrect'],
                           'multiple choice': ['label.choicegroup_incorrect',
                                               'span.incorrect'],
                           'checkbox': ['span.incorrect'],
                           'string': ['div.incorrect'],
                           'numerical': ['div.incorrect'],
                           'formula': ['div.incorrect'],
                           'script': ['div.incorrect']}

    assert(correctness in ['correct', 'incorrect', 'unanswered'])
    assert(problem_type in correct_selectors and problem_type in incorrect_selectors)

    # Assert that the question has the expected mark
    # (either correct or incorrect)
    if correctness in ["correct", "incorrect"]:

        selector_dict = correct_selectors if correctness == "correct" else incorrect_selectors

        # At least one of the correct selectors should be present
        for sel in selector_dict[problem_type]:
            has_expected_mark = world.browser.is_element_present_by_css(sel, wait_time=4)

            # As soon as we find the selector, break out of the loop
            if has_expected_mark:
                break

        # Expect that we found the right mark (correct or incorrect)
        assert(has_expected_mark)

    # Assert that the question has neither correct nor incorrect
    # because it is unanswered (possibly reset)
    else:
        # Get all the correct/incorrect selectors for this problem type
        selector_list = correct_selectors[problem_type] + incorrect_selectors[problem_type]

        # Assert that none of the correct/incorrect selectors are present
        for sel in selector_list:
            assert(world.browser.is_element_not_present_by_css(sel, wait_time=4))
>>>>>>> 23364d8b


def inputfield(problem_type, choice=None, input_num=1):
    """ Return the <input> element for *problem_type*.
    For example, if problem_type is 'string', return
    the text field for the string problem in the test course.

    *choice* is the name of the checkbox input in a group
    of checkboxes. """

    sel = ("input#input_i4x-edx-model_course-problem-%s_2_%s" %
           (problem_type.replace(" ", "_"), str(input_num)))

    if choice is not None:
        base = "_choice_" if problem_type == "multiple choice" else "_"
        sel = sel + base + str(choice)

    # If the input element doesn't exist, fail immediately
    assert(world.browser.is_element_present_by_css(sel, wait_time=4))

    # Retrieve the input element
    return world.browser.find_by_css(sel)<|MERGE_RESOLUTION|>--- conflicted
+++ resolved
@@ -271,69 +271,8 @@
         if has_expected:
             break
 
-<<<<<<< HEAD
     # Expect that we found the expected selector
     assert(has_expected)
-=======
-    Asserting that a problem is marked 'unanswered' means that
-    the problem is NOT marked correct and NOT marked incorrect.
-    This can occur, for example, if the user has reset the problem.  """
-
-    # Dictionaries that map problem types to the css selectors
-    # for correct/incorrect marks.
-    # The elements are lists of selectors because a particular problem type
-    # might be marked in multiple ways.
-    # For example, multiple choice is marked incorrect differently
-    # depending on whether the user selects an incorrect
-    # item or submits without selecting any item)
-    correct_selectors = {'drop down': ['span.correct'],
-                         'multiple choice': ['label.choicegroup_correct'],
-                         'checkbox': ['span.correct'],
-                         'string': ['div.correct'],
-                         'numerical': ['div.correct'],
-                         'formula': ['div.correct'],
-                         'script': ['div.correct'], }
-
-    incorrect_selectors = {'drop down': ['span.incorrect'],
-                           'multiple choice': ['label.choicegroup_incorrect',
-                                               'span.incorrect'],
-                           'checkbox': ['span.incorrect'],
-                           'string': ['div.incorrect'],
-                           'numerical': ['div.incorrect'],
-                           'formula': ['div.incorrect'],
-                           'script': ['div.incorrect']}
-
-    assert(correctness in ['correct', 'incorrect', 'unanswered'])
-    assert(problem_type in correct_selectors and problem_type in incorrect_selectors)
-
-    # Assert that the question has the expected mark
-    # (either correct or incorrect)
-    if correctness in ["correct", "incorrect"]:
-
-        selector_dict = correct_selectors if correctness == "correct" else incorrect_selectors
-
-        # At least one of the correct selectors should be present
-        for sel in selector_dict[problem_type]:
-            has_expected_mark = world.browser.is_element_present_by_css(sel, wait_time=4)
-
-            # As soon as we find the selector, break out of the loop
-            if has_expected_mark:
-                break
-
-        # Expect that we found the right mark (correct or incorrect)
-        assert(has_expected_mark)
-
-    # Assert that the question has neither correct nor incorrect
-    # because it is unanswered (possibly reset)
-    else:
-        # Get all the correct/incorrect selectors for this problem type
-        selector_list = correct_selectors[problem_type] + incorrect_selectors[problem_type]
-
-        # Assert that none of the correct/incorrect selectors are present
-        for sel in selector_list:
-            assert(world.browser.is_element_not_present_by_css(sel, wait_time=4))
->>>>>>> 23364d8b
-
 
 def inputfield(problem_type, choice=None, input_num=1):
     """ Return the <input> element for *problem_type*.
