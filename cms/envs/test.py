"""
This config file runs the simplest dev environment using sqlite, and db-based
sessions. Assumes structure:

/envroot/
        /db   # This is where it'll write the database file
        /edx-platform  # The location of this repo
        /log  # Where we're going to write log files
"""

# We intentionally define lots of variables that aren't used, and
# want to import all variables from base settings files
# pylint: disable=W0401, W0614

from .common import *
import os
from path import path
from warnings import filterwarnings, simplefilter
from uuid import uuid4

# import settings from LMS for consistent behavior with CMS
from lms.envs.test import (WIKI_ENABLED, PLATFORM_NAME, SITE_NAME)

# mongo connection settings
MONGO_PORT_NUM = int(os.environ.get('EDXAPP_TEST_MONGO_PORT', '27017'))
MONGO_HOST = os.environ.get('EDXAPP_TEST_MONGO_HOST', 'localhost')

<<<<<<< HEAD
# Remove sneakpeek during tests to prevent unwanted redirect
MIDDLEWARE_CLASSES = tuple([
    mwc for mwc in MIDDLEWARE_CLASSES
        if mwc != 'sneakpeek.middleware.SneakPeekLogoutMiddleware'
])

=======
>>>>>>> 04595a7b
THIS_UUID = uuid4().hex[:5]

# Nose Test Runner
TEST_RUNNER = 'django_nose.NoseTestSuiteRunner'

_system = 'cms'
_report_dir = REPO_ROOT / 'reports' / _system
_report_dir.makedirs_p()

NOSE_ARGS = [
    '--id-file', REPO_ROOT / '.testids' / _system / 'noseids',
    '--xunit-file', _report_dir / 'nosetests.xml',
]

TEST_ROOT = path('test_root')

# Want static files in the same dir for running on jenkins.
STATIC_ROOT = TEST_ROOT / "staticfiles"

GITHUB_REPO_ROOT = TEST_ROOT / "data"
COMMON_TEST_DATA_ROOT = COMMON_ROOT / "test" / "data"

# For testing "push to lms"
FEATURES['ENABLE_EXPORT_GIT'] = True
GIT_REPO_EXPORT_DIR = TEST_ROOT / "export_course_repos"

# Makes the tests run much faster...
SOUTH_TESTS_MIGRATE = False  # To disable migrations and use syncdb instead

# TODO (cpennington): We need to figure out how envs/test.py can inject things into common.py so that we don't have to repeat this sort of thing
STATICFILES_DIRS = [
    COMMON_ROOT / "static",
    PROJECT_ROOT / "static",
]
STATICFILES_DIRS += [
    (course_dir, COMMON_TEST_DATA_ROOT / course_dir)
    for course_dir in os.listdir(COMMON_TEST_DATA_ROOT)
    if os.path.isdir(COMMON_TEST_DATA_ROOT / course_dir)
]

# Avoid having to run collectstatic before the unit test suite
# If we don't add these settings, then Django templates that can't
# find pipelined assets will raise a ValueError.
# http://stackoverflow.com/questions/12816941/unit-testing-with-django-pipeline
STATICFILES_STORAGE='pipeline.storage.NonPackagingPipelineStorage'
STATIC_URL = "/static/"
PIPELINE_ENABLED=False

# Add split as another store for testing
MODULESTORE['default']['OPTIONS']['stores'].append(
    {
        'NAME': 'split',
        'ENGINE': 'xmodule.modulestore.split_mongo.split_draft.DraftVersioningModuleStore',
        'DOC_STORE_CONFIG': DOC_STORE_CONFIG,
        'OPTIONS': {
            'render_template': 'edxmako.shortcuts.render_to_string',
        }
    },
)
# Update module store settings per defaults for tests
update_module_store_settings(
    MODULESTORE,
    module_store_options={
        'default_class': 'xmodule.raw_module.RawDescriptor',
        'fs_root': TEST_ROOT / "data",
    },
    doc_store_settings={
        'db': 'test_xmodule',
        'host': MONGO_HOST,
        'port': MONGO_PORT_NUM,
        'collection': 'test_modulestore{0}'.format(THIS_UUID),
    },
)

CONTENTSTORE = {
    'ENGINE': 'xmodule.contentstore.mongo.MongoContentStore',
    'DOC_STORE_CONFIG': {
        'host': MONGO_HOST,
        'db': 'test_xcontent',
        'port': MONGO_PORT_NUM,
        'collection': 'dont_trip',
    },
    # allow for additional options that can be keyed on a name, e.g. 'trashcan'
    'ADDITIONAL_OPTIONS': {
        'trashcan': {
            'bucket': 'trash_fs'
        }
    }
}

DATABASES = {
    'default': {
        'ENGINE': 'django.db.backends.sqlite3',
        'NAME': TEST_ROOT / "db" / "cms.db",
    },
}

LMS_BASE = "localhost:8000"
FEATURES['PREVIEW_LMS_BASE'] = "preview"

CACHES = {
    # This is the cache used for most things. Askbot will not work without a
    # functioning cache -- it relies on caching to load its settings in places.
    # In staging/prod envs, the sessions also live here.
    'default': {
        'BACKEND': 'django.core.cache.backends.locmem.LocMemCache',
        'LOCATION': 'edx_loc_mem_cache',
        'KEY_FUNCTION': 'util.memcache.safe_key',
    },

    # The general cache is what you get if you use our util.cache. It's used for
    # things like caching the course.xml file for different A/B test groups.
    # We set it to be a DummyCache to force reloading of course.xml in dev.
    # In staging environments, we would grab VERSION from data uploaded by the
    # push process.
    'general': {
        'BACKEND': 'django.core.cache.backends.dummy.DummyCache',
        'KEY_PREFIX': 'general',
        'VERSION': 4,
        'KEY_FUNCTION': 'util.memcache.safe_key',
    },

    'mongo_metadata_inheritance': {
        'BACKEND': 'django.core.cache.backends.locmem.LocMemCache',
        'LOCATION': '/var/tmp/mongo_metadata_inheritance',
        'TIMEOUT': 300,
        'KEY_FUNCTION': 'util.memcache.safe_key',
    },
    'loc_cache': {
        'BACKEND': 'django.core.cache.backends.locmem.LocMemCache',
        'LOCATION': 'edx_location_mem_cache',
    },

}

# Add external_auth to Installed apps for testing
INSTALLED_APPS += ('external_auth', )

# hide ratelimit warnings while running tests
filterwarnings('ignore', message='No request passed to the backend, unable to rate-limit')

# Ignore deprecation warnings (so we don't clutter Jenkins builds/production)
# https://docs.python.org/2/library/warnings.html#the-warnings-filter
simplefilter('ignore')  # Change to "default" to see the first instance of each hit
                        # or "error" to convert all into errors

################################# CELERY ######################################

CELERY_ALWAYS_EAGER = True
CELERY_RESULT_BACKEND = 'cache'
BROKER_TRANSPORT = 'memory'


########################### Server Ports ###################################

# These ports are carefully chosen so that if the browser needs to
# access them, they will be available through the SauceLabs SSH tunnel
LETTUCE_SERVER_PORT = 8003
XQUEUE_PORT = 8040
YOUTUBE_PORT = 8031
LTI_PORT = 8765
VIDEO_SOURCE_PORT = 8777


################### Make tests faster
# http://slacy.com/blog/2012/04/make-your-tests-faster-in-django-1-4/
PASSWORD_HASHERS = (
    'django.contrib.auth.hashers.SHA1PasswordHasher',
    'django.contrib.auth.hashers.MD5PasswordHasher',
)

# dummy segment-io key
SEGMENT_IO_KEY = '***REMOVED***'

FEATURES['ENABLE_SERVICE_STATUS'] = True

# This is to disable a test under the common directory that will not pass when run under CMS
FEATURES['DISABLE_PASSWORD_RESET_EMAIL_TEST'] = True

# This is to disable tests CME Registration tests, under common, that will not pass when run under CMS
FEATURES['DISABLE_CME_REGISTRATION_TESTS'] = True

FEATURES['DISABLE_RESET_EMAIL_TEST'] = True

# Toggles embargo on for testing
FEATURES['EMBARGO'] = True

# set up some testing for microsites
MICROSITE_CONFIGURATION = {
    "test_microsite": {
        "domain_prefix": "testmicrosite",
        "university": "test_microsite",
        "platform_name": "Test Microsite",
        "logo_image_url": "test_microsite/images/header-logo.png",
        "email_from_address": "test_microsite@edx.org",
        "payment_support_email": "test_microsite@edx.org",
        "ENABLE_MKTG_SITE": False,
        "SITE_NAME": "test_microsite.localhost",
        "course_org_filter": "TestMicrositeX",
        "course_about_show_social_links": False,
        "css_overrides_file": "test_microsite/css/test_microsite.css",
        "show_partners": False,
        "show_homepage_promo_video": False,
        "course_index_overlay_text": "This is a Test Microsite Overlay Text.",
        "course_index_overlay_logo_file": "test_microsite/images/header-logo.png",
        "homepage_overlay_html": "<h1>This is a Test Microsite Overlay HTML</h1>"
    },
    "default": {
        "university": "default_university",
        "domain_prefix": "www",
    }
}
MICROSITE_ROOT_DIR = COMMON_ROOT / 'test' / 'test_microsites'
FEATURES['USE_MICROSITES'] = True

# For consistency in user-experience, keep the value of this setting in sync with
# the one in lms/envs/test.py
FEATURES['ENABLE_DISCUSSION_SERVICE'] = False<|MERGE_RESOLUTION|>--- conflicted
+++ resolved
@@ -25,15 +25,12 @@
 MONGO_PORT_NUM = int(os.environ.get('EDXAPP_TEST_MONGO_PORT', '27017'))
 MONGO_HOST = os.environ.get('EDXAPP_TEST_MONGO_HOST', 'localhost')
 
-<<<<<<< HEAD
 # Remove sneakpeek during tests to prevent unwanted redirect
 MIDDLEWARE_CLASSES = tuple([
     mwc for mwc in MIDDLEWARE_CLASSES
         if mwc != 'sneakpeek.middleware.SneakPeekLogoutMiddleware'
 ])
 
-=======
->>>>>>> 04595a7b
 THIS_UUID = uuid4().hex[:5]
 
 # Nose Test Runner
