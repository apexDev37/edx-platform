# -*- coding: utf-8 -*-
"""
Test Microsite middleware.
"""
import ddt
import unittest
from mock import patch

from django.conf import settings
from django.test.client import Client
from django.test.utils import override_settings

from student.tests.factories import UserFactory
from microsite_configuration.microsite import (
    get_backend,
)
from microsite_configuration.backends.base import BaseMicrositeBackend
from microsite_configuration.tests.tests import (
    DatabaseMicrositeTestCase,
    side_effect_for_get_value,
    MICROSITE_BACKENDS,
)


# NOTE: We set SESSION_SAVE_EVERY_REQUEST to True in order to make sure
# Sessions are always started on every request
# pylint: disable=no-member, protected-access
@ddt.ddt
@override_settings(SESSION_SAVE_EVERY_REQUEST=True)
@unittest.skipUnless(settings.ROOT_URLCONF == 'lms.urls', 'Test only valid in lms')
class MicrositeSessionCookieTests(DatabaseMicrositeTestCase):
    """
    Tests regarding the session cookie management in the middlware for Microsites
    """

    def setUp(self):
        super(MicrositeSessionCookieTests, self).setUp()
        # Create a test client, and log it in so that it will save some session
        # data.
        self.user = UserFactory.create()
        self.user.set_password('password')
        self.user.save()
        self.client = Client()
        self.client.login(username=self.user.username, password="password")

    @ddt.data(*MICROSITE_BACKENDS)
    def test_session_cookie_domain_no_microsite(self, site_backend):
        """
        Tests that non-microsite behaves according to default behavior
        """
        with patch('microsite_configuration.microsite.BACKEND',
                   get_backend(site_backend, BaseMicrositeBackend)):
            response = self.client.get('/')
<<<<<<< HEAD
            self.assertNotIn('test_microsite.localhost', str(response.cookies['sessionid']))
=======
            self.assertNotIn('test_site.localhost', str(response.cookies['sessionid']))
>>>>>>> abd9920e
            self.assertNotIn('Domain', str(response.cookies['sessionid']))

    @ddt.data(*MICROSITE_BACKENDS)
    def test_session_cookie_domain(self, site_backend):
        """
        Makes sure that the cookie being set in a Microsite
        is the one specially overridden in configuration
        """
        with patch('microsite_configuration.microsite.BACKEND',
                   get_backend(site_backend, BaseMicrositeBackend)):
            response = self.client.get('/', HTTP_HOST=settings.MICROSITE_TEST_HOSTNAME)
<<<<<<< HEAD
            self.assertIn('test_microsite.localhost', str(response.cookies['sessionid']))
=======
            self.assertIn('test_site.localhost', str(response.cookies['sessionid']))
>>>>>>> abd9920e

    @ddt.data(*MICROSITE_BACKENDS)
    def test_microsite_none_cookie_domain(self, site_backend):
        """
        Tests to make sure that a Microsite that specifies None for 'SESSION_COOKIE_DOMAIN' does not
        set a domain on the session cookie
        """

        with patch('microsite_configuration.microsite.get_value') as mock_get_value:
            mock_get_value.side_effect = side_effect_for_get_value('SESSION_COOKIE_DOMAIN', None)
            with patch('microsite_configuration.microsite.BACKEND',
                       get_backend(site_backend, BaseMicrositeBackend)):
                response = self.client.get('/', HTTP_HOST=settings.MICROSITE_TEST_HOSTNAME)
<<<<<<< HEAD
                self.assertNotIn('test_microsite.localhost', str(response.cookies['sessionid']))
=======
                self.assertNotIn('test_site.localhost', str(response.cookies['sessionid']))
>>>>>>> abd9920e
                self.assertNotIn('Domain', str(response.cookies['sessionid']))<|MERGE_RESOLUTION|>--- conflicted
+++ resolved
@@ -51,11 +51,7 @@
         with patch('microsite_configuration.microsite.BACKEND',
                    get_backend(site_backend, BaseMicrositeBackend)):
             response = self.client.get('/')
-<<<<<<< HEAD
-            self.assertNotIn('test_microsite.localhost', str(response.cookies['sessionid']))
-=======
             self.assertNotIn('test_site.localhost', str(response.cookies['sessionid']))
->>>>>>> abd9920e
             self.assertNotIn('Domain', str(response.cookies['sessionid']))
 
     @ddt.data(*MICROSITE_BACKENDS)
@@ -67,11 +63,7 @@
         with patch('microsite_configuration.microsite.BACKEND',
                    get_backend(site_backend, BaseMicrositeBackend)):
             response = self.client.get('/', HTTP_HOST=settings.MICROSITE_TEST_HOSTNAME)
-<<<<<<< HEAD
-            self.assertIn('test_microsite.localhost', str(response.cookies['sessionid']))
-=======
             self.assertIn('test_site.localhost', str(response.cookies['sessionid']))
->>>>>>> abd9920e
 
     @ddt.data(*MICROSITE_BACKENDS)
     def test_microsite_none_cookie_domain(self, site_backend):
@@ -85,9 +77,5 @@
             with patch('microsite_configuration.microsite.BACKEND',
                        get_backend(site_backend, BaseMicrositeBackend)):
                 response = self.client.get('/', HTTP_HOST=settings.MICROSITE_TEST_HOSTNAME)
-<<<<<<< HEAD
-                self.assertNotIn('test_microsite.localhost', str(response.cookies['sessionid']))
-=======
                 self.assertNotIn('test_site.localhost', str(response.cookies['sessionid']))
->>>>>>> abd9920e
                 self.assertNotIn('Domain', str(response.cookies['sessionid']))